--- conflicted
+++ resolved
@@ -9,20 +9,12 @@
 import logging
 import os
 import pickle
-<<<<<<< HEAD
 import time
-=======
->>>>>>> f082aa03
 from pathlib import Path
 
 import numpy as np
-<<<<<<< HEAD
 import pixsfm
 from omegaconf import OmegaConf
-=======
-from numba import cuda
-from tqdm import tqdm
->>>>>>> f082aa03
 
 from imc2023.configs import configs
 from imc2023.utils.eval import eval
@@ -33,16 +25,6 @@
     get_data_from_dir,
     setup_logger,
 )
-<<<<<<< HEAD
-=======
-parser.add_argument("--output", type=str, default="outputs", help="output dir")
-parser.add_argument("--pixsfm", action="store_true", help="use pixsfm")
-parser.add_argument("--pixsfm_max_imgs", type=int, default=9999, help="max number of images for PixSfM")
-parser.add_argument("--pixsfm_config", type=str, default="low_memory", help="PixSfM config")
-parser.add_argument("--rotation_matching", action="store_true", help="use rotation matching")
-parser.add_argument("--overwrite", action="store_true", help="overwrite existing results")
-args = parser.parse_args()
->>>>>>> f082aa03
 
 # os.makedirs("/kaggle/temp", exist_ok=True)
 
@@ -63,7 +45,6 @@
 # args = argparse.Namespace(**args)
 
 
-<<<<<<< HEAD
 def get_output_dir(args: argparse.Namespace) -> Path:
     """Get the output directory.
 
@@ -126,99 +107,6 @@
         get_data_from_dict(data_dir)
         if args.mode == "test"
         else get_data_from_dir(data_dir, args.mode)
-=======
-formatter = logging.Formatter(
-    fmt="[%(asctime)s %(name)s %(levelname)s] %(message)s", datefmt="%Y/%m/%d %H:%M:%S"
-)
-handler = logging.StreamHandler()
-handler.setFormatter(formatter)
-handler.setLevel(logging.INFO)
-
-logger = logging.getLogger()
-logger.setLevel(logging.INFO)
-logger.addHandler(handler)
-logger.propagate = False
-
-# SETTINGS
-MODE = args.mode  # "train" or "test"
-CONF_NAME = args.config
-PIXSFM = args.pixsfm
-PIXSFM_MAX_IMGS = args.pixsfm_max_imgs
-PIXSFM_CONFIG = args.pixsfm_config
-ROTATION_MATCHING = args.rotation_matching
-OVERWRITE = args.overwrite
-
-# PATHS
-data_dir = Path(args.data)
-
-output_dir = f"{args.output}/{CONF_NAME}"
-if ROTATION_MATCHING:
-    output_dir += "-rot"
-if PIXSFM:
-    output_dir += "-pixsfm"
-output_dir = Path(output_dir)
-
-output_dir.mkdir(exist_ok=True, parents=True)
-
-metrics_path = output_dir / "metrics.pickle"
-results_path = output_dir / "results.pickle"
-submission_csv_path = Path(f"{output_dir}/submission.csv")
-
-# CONFIG
-config = configs[CONF_NAME]
-with open(str(output_dir / "config.json"), "w") as jf:
-    json.dump(config, jf, indent=4)
-
-logging.info("CONFIG:")
-for step, conf in config.items():
-    if step == "n_retrieval":
-        logging.info(f"  {step}: {conf}")
-        continue
-
-    if conf is None:
-        logging.info(f"  {step}: None")
-        continue
-
-    if type(conf) == list:
-        logging.info(f"  {step}:")
-        for i, c in enumerate(conf):
-            logging.info(f"    {i}:")
-            for k, v in c.items():
-                logging.info(f"      {k}: {v}")
-        continue
-
-    logging.info(f"{step}:")
-    for k, v in conf.items():
-        logging.info(f"  {k}: {v}")
-
-
-# SETUP DATA DICT
-data_dict = get_data_from_dict(data_dir) if MODE == "test" else get_data_from_dir(data_dir, MODE)
-
-logging.info("DATA:")
-for ds, ds_vals in data_dict.items():
-    logging.info(ds)
-    for scene in ds_vals.keys():
-        logging.info(f"  {scene}: {len(data_dict[ds][scene])} imgs")
-
-# ROTATE IMAGES
-# the dioad model is huge and barely fits into the GPU
-# ==> much more efficient and less crash-prone to load
-# the model only once and process all images in the beginning
-rotation_angles = {}  # to undo rotations for the keypoints
-
-if ROTATION_MATCHING:
-    import tensorflow as tf
-
-    gpus = tf.config.experimental.list_physical_devices("GPU")
-    for gpu in gpus:
-        tf.config.experimental.set_memory_growth(gpu, True)
-
-    logging.info("Rotating images for rotation matching:")
-
-    deep_orientation = dioad.infer.Inference(
-        load_model_path="ext_deps/dioad/weights/model-vit-ang-loss.h5"
->>>>>>> f082aa03
     )
 
     # RUN
@@ -265,142 +153,8 @@
                 logging.info(f"Skipping {dataset} - {scene} (no images)")
                 continue
 
-<<<<<<< HEAD
             # Define and run pipeline
             pipeline = Pipeline(config=config, paths=paths, img_list=img_list, args=args)
-=======
-            img_list = [Path(p).name for p in data_dict[dataset][scene]]
-            n_rotated = 0
-            for image_fn in tqdm(img_list, desc=f"Rotating {dataset}/{scene}", ncols=80):
-                # predict rotation angle
-                path = str(paths.image_dir / image_fn)
-
-                try:
-                    angle = deep_orientation.predict("vit", path)
-                except:
-                    logging.warning(f"Could not predict rotation for {dataset}/{scene}/{image_fn}")
-                    angle = np.random.choice([0, 90, 180, 270])
-
-                # round angle to closest multiple of 90° and save it for later
-                if angle < 0.0:
-                    angle += 360
-                angle = (
-                    round(angle / 90.0) * 90
-                ) % 360  # angle is now an integer in [0, 90, 180, 270]
-                rotation_angles[dataset][scene][image_fn] = angle
-
-                if angle != 0:
-                    n_rotated += 1
-
-                # rotate and save image
-                image = cv2.imread(path)
-                if angle == 90:
-                    image = cv2.rotate(image, cv2.ROTATE_90_CLOCKWISE)
-                elif angle == 180:
-                    image = cv2.rotate(image, cv2.ROTATE_180)
-                elif angle == 270:
-                    image = cv2.rotate(image, cv2.ROTATE_90_COUNTERCLOCKWISE)
-                cv2.imwrite(str(paths.rotated_image_dir / image_fn), image)
-
-            logging.info(f"  {n_rotated} / {len(img_list)} images rotated")
-
-    # free cuda memory
-    del deep_orientation
-    gc.collect()
-    device = cuda.get_current_device()
-    device.reset()
-
-# RUN
-metrics = {}
-out_results = {}
-
-for dataset in data_dict:
-    # SKIP PHOTOTOURISM FOR TRAINING
-    if MODE == "train" and dataset == "phototourism":
-        continue
-
-    logging.info(dataset)
-
-    if dataset not in metrics:
-        metrics[dataset] = {}
-
-    if dataset not in out_results:
-        out_results[dataset] = {}
-
-    scenes = data_dict[dataset].keys()
-    for scene in data_dict[dataset]:
-        logging.info(f"{dataset} - {scene}")
-
-        # SETUP PATHS
-        paths = DataPaths(
-            data_dir=data_dir,
-            output_dir=output_dir,
-            dataset=dataset,
-            scene=scene,
-            mode=MODE,
-        )
-
-        if not paths.image_dir.exists():
-            logging.info(f"Skipping {dataset} - {scene} (no images)")
-            continue
-
-        img_list = [Path(p).name for p in data_dict[dataset][scene]]
-        out_results[dataset][scene] = {}
-
-        if config["features"] is not None:
-            from imc2023.pipelines.sparse_pipeline import SparsePipeline as Pipeline
-        else:
-            from imc2023.pipelines.dense_pipeline import DensePipeline as Pipeline
-
-        pipeline = Pipeline(
-            config=config,
-            paths=paths,
-            img_list=img_list,
-            use_pixsfm=PIXSFM,
-            pixsfm_max_imgs=PIXSFM_MAX_IMGS,
-            pixsfm_config=PIXSFM_CONFIG,
-            use_rotation_matching=ROTATION_MATCHING,
-            rotation_angles=rotation_angles[dataset][scene] if ROTATION_MATCHING else None,
-            overwrite=OVERWRITE,
-        )
-
-        pipeline.run()
-
-        sparse_model = pipeline.sparse_model
-
-        if sparse_model is None:
-            continue
-
-        metrics[dataset][scene] = {
-            "n_images": len(img_list),
-            "n_reg_images": sparse_model.num_reg_images(),
-        }
-
-        logging.info(f"Extracting results for {dataset} - {scene}")
-        for _, im in sparse_model.images.items():
-            img_name = os.path.join(dataset, scene, "images", im.name)
-            # problem: tvec is a reference! --> force copy
-            out_results[dataset][scene][img_name] = {"R": im.rotmat(), "t": np.array(im.tvec)}
-
-        logging.info("Done...")
-
-        with open(metrics_path, "wb") as handle:
-            pickle.dump(metrics, handle, protocol=pickle.HIGHEST_PROTOCOL)
-        with open(results_path, "wb") as handle:
-            pickle.dump(out_results, handle, protocol=pickle.HIGHEST_PROTOCOL)
-
-
-create_submission(out_results, data_dict, submission_csv_path)
-create_submission(out_results, data_dict, "submission.csv")
-
-
-if MODE == "train":
-    # # WRITE SUBMISSION
-    with open(metrics_path, "rb") as handle:
-        metrics = pickle.load(handle)
-    with open(results_path, "rb") as handle:
-        out_results = pickle.load(handle)
->>>>>>> f082aa03
 
             pipeline.run()
 
@@ -470,6 +224,10 @@
     )
     parser.add_argument("--output", type=str, default="outputs", help="output dir")
     parser.add_argument("--pixsfm", action="store_true", help="use pixsfm")
+    parser.add_argument(
+        "--pixsfm_max_imgs", type=int, default=9999, help="max number of images for PixSfM"
+    )
+    parser.add_argument("--pixsfm_config", type=str, default="low_memory", help="PixSfM config")
     parser.add_argument("--rotation_matching", action="store_true", help="use rotation matching")
     parser.add_argument("--resize", type=int, help="resize images")
     parser.add_argument("--overwrite", action="store_true", help="overwrite existing results")
